from __future__ import absolute_import
from __future__ import division
from __future__ import print_function

import logging

import compas.robots.model
from compas.geometry import Frame
from compas.geometry.xforms import Transformation

from .configuration import Configuration
from .semantics import RobotSemantics
from .urdf_importer import UrdfImporter

LOGGER = logging.getLogger('compas_fab.robots.robot')

__all__ = [
    'Robot',
]


class Robot(object):
    """Represents a **robot** instance.

    This class binds together several building blocks, such as the robot's descriptive model,
    its semantic information and an instance of a backend client
    into a cohesive programmable interface. This representation builds upon the model
    described in the class :class:`compas.robots.Robot` of the **COMPAS** framework.

    Attributes
    ----------
    robot_model : :class:`compas.robots.Robot`
        The robot model, usually created out of an URDF structure.
    semantics : :class:`RobotSemantics`, optional
        The semantic model of the robot.
    client : optional
        The backend client to use for communication, e.g. :class:`RosClient`
    name : :obj:`str`
        The name of the robot
    """

    def __init__(self, robot_model, semantics=None, client=None):
        self.model = robot_model
        self.semantics = semantics
        self.client = client  # setter and getter

        # TODO: if client is ros client: tell urdf importer...
        # should be corrected by self.model
        self.RCF = Frame.worldXY()

    @classmethod
    def basic(cls, name, **kwargs):
        """Convenience method to create the most basic instance of a robot, based only on a name.

        Parameters
        ----------
        name : str
            Name of the robot

        Returns
        -------
        :class:`Robot`
            Newly created instance of a robot.
        """
        model = compas.robots.model.Robot(name, joints=[], links=[], materials=[], **kwargs)
        return cls(model)

    @classmethod
    def from_urdf_model(cls, urdf_model, client=None):
        urdf_importer = UrdfImporter.from_urdf_model(urdf_model)
        return cls(urdf_model, None, client)

    @classmethod
    def from_urdf_and_srdf_models(cls, urdf_model, srdf_model, client=None):
        urdf_importer = UrdfImporter.from_urdf_model(urdf_model)
        return cls(urdf_model, srdf_model, client)

    @classmethod
    def from_resource_path(cls, directory, client=None):
        """Creates a robot from a directory with the necessary resource files.

        The directory must contain a .urdf, a .srdf file and a directory with
        the robot's geometry as indicated in the urdf file.
        """
        urdf_importer = UrdfImporter.from_robot_resource_path(directory)
        urdf_file = urdf_importer.urdf_filename
        srdf_file = urdf_importer.srdf_filename
        urdf_model = compas.robots.model.Robot.from_urdf_file(urdf_file)
        srdf_model = RobotSemantics.from_srdf_file(srdf_file, urdf_model)
        return cls(urdf_model, srdf_model, client)

    @property
    def name(self):
        """Name of the robot, as defined by its model

        Returns
        -------
        str
            Name of the robot.
        """

        return self.model.name

    @property
    def group_names(self):
        self.ensure_semantics()
        return self.semantics.group_names

    @property
    def main_group_name(self):
        self.ensure_semantics()
        return self.semantics.main_group_name

    def get_end_effector_link_name(self, group=None):
        if not self.semantics:
            return self.model.get_end_effector_link_name()
        else:
            return self.semantics.get_end_effector_link_name(group)

    def get_end_effector_link(self, group=None):
        name = self.get_end_effector_link_name(group)
        return self.model.get_link_by_name(name)

    def get_end_effector_frame(self, group=None):
        link = self.get_end_effector_link(group)
        return link.parent_joint.origin.copy()

    def get_base_link_name(self, group=None):
        if not self.semantics:
            return self.model.get_base_link_name()
        else:
            return self.semantics.get_base_link_name(group)

    def get_base_link(self, group=None):
        name = self.get_base_link_name(group)
        return self.model.get_link_by_name(name)

    def get_base_frame(self, group=None):
        link = self.get_base_link(group)
        for joint in link.joints:
            if joint.type == "fixed":
                return joint.origin.copy()
        else:
            return Frame.worldXY()

    def get_configurable_joints(self, group=None):
        if self.semantics:
            return self.semantics.get_configurable_joints(group)
        else:
            return self.model.get_configurable_joints()

    def get_configurable_joint_names(self, group=None):
        if self.semantics:
            return self.semantics.get_configurable_joint_names(group)
        else:
            # passive joints are only defined in the semantic model,
            # so we just get the ones that are configurable
            return self.model.get_configurable_joint_names()

    @property
    def transformation_RCF_WCF(self):
        # transformation matrix from world coordinate system to robot coordinate system
        return Transformation.from_frame_to_frame(Frame.worldXY(), self.RCF)

    @property
    def transformation_WCF_RCF(self):
         # transformation matrix from robot coordinate system to world coordinate system
        return Transformation.from_frame_to_frame(self.RCF, Frame.worldXY())

    def set_RCF(self, robot_coordinate_frame):
        self.RCF = robot_coordinate_frame

    def get_configuration(self, group=None):
        """Returns the current joint configuration.
        """
        positions = []
        types = []

        for joint in self.get_configurable_joints(group):
            positions.append(joint.position)
            types.append(joint.type)

        return Configuration(positions, types)

    def update(self, configuration, group=None, collision=False):
        """
        """
        names = self.get_configurable_joint_names(group)
        self.model.update(names, configuration.values, collision)

    def ensure_client(self):
        if not self.client:
            raise Exception('This method is only callable once a client is assigned')

    def ensure_semantics(self):
        if not self.semantics:
            raise Exception('This method is only callable once a semantic model is assigned')

    def inverse_kinematics(self, frame):
        self.ensure_client()
        raise NotImplementedError
        configuration = self.client.inverse_kinematics(frame)
        return configuration

    def forward_kinematics(self, configuration):
        self.ensure_client()
        raise NotImplementedError

    def compute_cartesian_path(self, frames):
        self.ensure_client()
        raise NotImplementedError

    def send_frame(self):
        # (check service name with ros)
        self.ensure_client()
        raise NotImplementedError

    def send_configuration(self):
        # (check service name with ros)
        self.ensure_client()
        raise NotImplementedError

    def send_trajectory(self):
        # (check service name with ros)
        self.ensure_client()
        raise NotImplementedError

    @property
    def frames(self):
        return self.model.get_frames(self.transformation_RCF_WCF)

    @property
    def axes(self):
        return self.model.get_axes(self.transformation_RCF_WCF)

    def draw_visual(self):
        return self.model.draw_visual(self.transformation_RCF_WCF)

    def draw_collision(self):
        return self.model.draw_collision(self.transformation_RCF_WCF)

    def draw(self):
        return self.model.draw()

    def scale(self, factor):
        """Scale the robot.
        """
        self.model.scale(factor)

    @property
    def scale_factor(self):
        return self.model.scale_factor


if __name__ == "__main__":

    import os
<<<<<<< HEAD
    from compas.robots import LocalPackageMeshLoader
    from compas.robots import Robot as UrdfRobot
    from compas_fab.robots import BaseRobotArtist
=======
    import compas.robots.model
    import xml
>>>>>>> fd06df95

    resource_path = "C:\\Users\\rustr\\workspace\\robot_description\\ur5"
    package = 'ur_description'
    urdf = 'robot_description.urdf'
    srdf = 'robot_description_semantic.srdf'

    loader = LocalPackageMeshLoader(resource_path, package)
    urdf_robot = UrdfRobot.from_urdf_file(loader.load_urdf(urdf))
    urdf_robot.load_geometry(loader)

<<<<<<< HEAD
    srdf_file = os.path.join(resource_path, package, "srdf", srdf)
    srdf_model = SrdfRobot.from_srdf_file(srdf_file, urdf_robot)

    robot = Robot.from_urdf_and_srdf_models(urdf_robot, srdf_model)
    artist = BaseRobotArtist(robot)
    robot.artist = artist
=======
            try:
                robot = Robot.from_resource_path(fullpath)
                # TODO: Replace with the new RobotArtist
                # robot.create(Mesh)
                print("base_link:", robot.get_base_frame())
            except xml.etree.ElementTree.ParseError:
                print(">>>>>>>>>>>>>>>>>> ERROR", item)

            """
            print("base_link_name:", r2.get_base_link_name())
            print("ee_link_name:", r1.get_end_effector_link_name())
            print("ee_link_name:", r2.get_end_effector_link_name())
            print("configurable_joints:", r1.get_configurable_joint_names())
            print("configurable_joints:", r2.get_configurable_joint_names())
            """

    """
    import os
    path = os.path.join(os.path.expanduser('~'), "workspace", "robot_description")
    robot_name = "ur5"
    robot_name = "staubli_tx60l"
    #robot_name = "abb_irb6640_185_280"
    resource_path = os.path.join(path, robot_name)

    filename = os.path.join(resource_path, "robot_description.urdf")
    model = compas.robots.model.Robot.from_urdf_file(filename)

    robot = Robot(model, resource_path, client=None)

    robot.create(Mesh)
    """
>>>>>>> fd06df95
<|MERGE_RESOLUTION|>--- conflicted
+++ resolved
@@ -255,14 +255,8 @@
 if __name__ == "__main__":
 
     import os
-<<<<<<< HEAD
-    from compas.robots import LocalPackageMeshLoader
-    from compas.robots import Robot as UrdfRobot
-    from compas_fab.robots import BaseRobotArtist
-=======
     import compas.robots.model
     import xml
->>>>>>> fd06df95
 
     resource_path = "C:\\Users\\rustr\\workspace\\robot_description\\ur5"
     package = 'ur_description'
@@ -273,14 +267,6 @@
     urdf_robot = UrdfRobot.from_urdf_file(loader.load_urdf(urdf))
     urdf_robot.load_geometry(loader)
 
-<<<<<<< HEAD
-    srdf_file = os.path.join(resource_path, package, "srdf", srdf)
-    srdf_model = SrdfRobot.from_srdf_file(srdf_file, urdf_robot)
-
-    robot = Robot.from_urdf_and_srdf_models(urdf_robot, srdf_model)
-    artist = BaseRobotArtist(robot)
-    robot.artist = artist
-=======
             try:
                 robot = Robot.from_resource_path(fullpath)
                 # TODO: Replace with the new RobotArtist
@@ -311,5 +297,4 @@
     robot = Robot(model, resource_path, client=None)
 
     robot.create(Mesh)
-    """
->>>>>>> fd06df95
+    """